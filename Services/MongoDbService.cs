--- conflicted
+++ resolved
@@ -1015,11 +1015,8 @@
             var totalResponses = analytics.TotalResponsesDone + analytics.TotalResponsesNotYet + analytics.TotalResponsesTomorrow;
             analytics.CompletionRate = totalResponses > 0 ? (double)analytics.TotalResponsesDone / totalResponses * 100 : 0;
 
-<<<<<<< HEAD
                         // Average response time
-=======
-            // Average response time
->>>>>>> 0022fc59
+
             var responseTimeLogs = logs.Where(x => x.ResponseDelayMinutes.HasValue).ToList();
             analytics.AverageResponseTimeMinutes = responseTimeLogs.Any() 
                 ? responseTimeLogs.Average(x => x.ResponseDelayMinutes!.Value) 
